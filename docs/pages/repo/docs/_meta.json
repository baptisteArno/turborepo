--- conflicted
+++ resolved
@@ -22,18 +22,12 @@
   },
   "codemods": "Codemods",
   "advanced": "Advanced",
-  "glossary": "Glossary",
-  "acknowledgements": "Acknowledgements",
-<<<<<<< HEAD
   "changelog": "Changelog",
-  "support-policy": "Support Policy"
-=======
-  "support": "Support Policy",
-  "faq": "FAQ",
   "glossary": {
     "title": "Glossary",
     "href": "https://vercel.com/docs/vercel-platform/glossary",
     "newWindow": true
-  }
->>>>>>> 72bd8103
+  },
+  "support": "Support Policy",
+  "acknowledgements": "Acknowledgements"
 }