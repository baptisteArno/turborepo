#![feature(cow_is_borrowed)]
#![feature(fs_try_exists)] // Used in tests
#![deny(clippy::all)]
//! Turborepo's library for authenticating with the Vercel API.
//! Handles logging into Vercel, verifying SSO, and storing the token.

mod auth_file;
mod config_token;
mod error;
mod login;
mod login_server;
mod logout;
pub mod mocks;
mod sso;
mod sso_server;
mod ui;

<<<<<<< HEAD
use turbopath::AbsoluteSystemPath;
=======
use turbopath::{AbsoluteSystemPath, AbsoluteSystemPathBuf};
use turborepo_api_client::Client;
>>>>>>> 8b85c82d

pub use self::{
    auth_file::*, config_token::ConfigToken, error::Error, login::*, login_server::*, logout::*,
    sso::*, sso_server::*,
};

pub const TURBOREPO_AUTH_FILE_NAME: &str = "auth.json";
pub const TURBOREPO_LEGACY_AUTH_FILE_NAME: &str = "config.json";
pub const TURBOREPO_CONFIG_DIR: &str = "turborepo";
pub const VERCEL_CONFIG_DIR: &str = "com.vercel.cli";
pub const VERCEL_AUTH_FILE_NAME: &str = "auth.json";

pub const DEFAULT_LOGIN_URL: &str = "https://vercel.com";
pub const DEFAULT_API_URL: &str = "https://vercel.com/api";

/// AuthSource determines where the auth file should be read from. Each of the
/// variants has different initialization and permissions.
pub enum AuthSource {
    /// A token passed in via the CLI. This is the most ephemeral of the auth
    /// sources. It will no-op on any and all fs write operations.
    CLI(String),
    /// Our custom auth file. This is allowed to read/write.
    Turborepo(AbsoluteSystemPathBuf),
    /// The Vercel auth file. This is a read-only source issued from the Vercel
    /// CLI. Write operations will no-op.
    Vercel(AbsoluteSystemPathBuf),
}

/// AuthProvider is an enum that contains either a token or a file. This is used
/// for holding a/many token(s), depending on the variant.
pub enum AuthProvider {
    Token(AuthToken),
    File(AuthFile),
}
impl AuthProvider {
    /// Creates a new Auth enum from an AuthSource.
    /// ## Arguments
    /// * `source`: The AuthSource to create the Auth enum from.
    /// ## Returns
    /// * `Auth`: The Auth enum.
    /// ## Examples
    /// ```
    /// use turbopath::{AbsoluteSystemPath, AbsoluteSystemPathBuf};
    /// use turborepo_auth::{AuthProvider, AuthSource};
    ///
    /// let auth_file_path = AbsoluteSystemPath::new("/path/to/auth/file").unwrap();
    /// let vercel_file_path = AbsoluteSystemPath::new("/path/to/vercel/file").unwrap();
    ///
    /// // Create an Auth enum from a Vercel file.
    /// let vercel_auth_file = AuthProvider::new(AuthSource::Turborepo(vercel_file_path));
    /// // Create an Auth enum from a file.
    /// let turbo_auth_file = AuthProvider::new(AuthSource::Turborepo(auth_file_path));
    /// // Create an Auth enum from a token.
    /// let auth_token = AuthProvider::new(AuthSource::CLI("test-token".to_string()));
    ///
    /// assert!(turbo_auth_file.is_file());
    /// assert!(vercel_auth_file.is_file());
    /// assert!(!auth_token.is_file()
    /// ```
    pub fn new(source: AuthSource) -> Self {
        match source {
            // Any token coming in from the CLI is a one-off, so we don't give it any file checks,
            // api keys, or permissions. If we add functionality, like refreshing tokens
            // or anything that might allow for a passed in token to be written to disk,
            // we'll update this arm.
            AuthSource::CLI(t) => Self::Token(AuthToken {
                token: t,
                api: "".to_string(),
            }),
            AuthSource::Turborepo(source) => Self::File(AuthFile::new(source)),
            AuthSource::Vercel(source) => Self::File(AuthFile::new(source)),
        }
    }
    /// Determines if this enum is a file or a token.
    pub fn is_file(&self) -> bool {
        matches!(self, Self::File(_))
    }
    /// Returns the underlying token. If the enum is a `Token`, it will return
    /// the token used to construct it. Otherwise, the `api` argument is used to
    /// look up the token in the file, if it exists.
    pub fn get_token(&self, api: &str) -> Option<AuthToken> {
        match self {
            Self::Token(t) => {
                if t.api == api {
                    Some(t.clone())
                } else {
                    None
                }
            }
            Self::File(f) => f.get_token(api),
        }
    }
}

/// Checks the auth file path first, then the config file path, and does the
/// following:
/// 1) If the auth file exists, read it and return the contents from it, if
///    possible. Otherwise return a FailedToReadAuthFile error.
/// 2) If the auth file does not exist, but the config file does, read it and
///    convert it to an auth file, then return the contents from it, if
///    possible. Otherwise return a FailedToReadConfigFile error.
/// 3) If neither file exists, return an empty auth file and write a blank one
///    to disk.
///
/// Note that we have a potential TOCTOU race condition in this function. If
/// this is invoked and the file we're trying to read is deleted after a
/// condition is met, we should simply error out on reading a file that no
/// longer exists.
pub fn read_or_create_auth_file(
    auth_file_path: &AbsoluteSystemPath,
    config_file_path: &AbsoluteSystemPath,
    api: &str,
) -> Result<AuthFile, Error> {
    if auth_file_path.try_exists()? {
        let content = auth_file_path
            .read_to_string()
            .map_err(|e| Error::FailedToReadAuthFile {
                source: e,
                path: auth_file_path.to_owned(),
            })?;
        let tokens: AuthFile = serde_json::from_str(&content)
            .map_err(|e| Error::FailedToDeserializeAuthFile { source: e })?;
        let mut auth_file = AuthFile::new(auth_file_path.to_owned());
        for (api, token) in tokens.tokens() {
            auth_file.insert(api.to_owned(), token.to_owned());
        }
        return Ok(auth_file);
    } else if config_file_path.try_exists()? {
        let content =
            config_file_path
                .read_to_string()
                .map_err(|e| Error::FailedToReadConfigFile {
                    source: e,
                    path: config_file_path.to_owned(),
                })?;
        let config_token: ConfigToken = serde_json::from_str(&content)
            .map_err(|e| Error::FailedToDeserializeConfigToken { source: e })?;

<<<<<<< HEAD
        let auth_token = convert_to_auth_token(&config_token.token, api);

        let mut auth_file = AuthFile::new();
        auth_file.insert(api.to_owned(), auth_token.token);
=======
        let auth_token = convert_to_auth_token(&config_token.token, client.base_url());

        let mut auth_file = AuthFile::new(auth_file_path.to_owned());
        auth_file.insert(client.base_url().to_owned(), auth_token.token);
>>>>>>> 8b85c82d
        auth_file.write_to_disk(auth_file_path)?;
        return Ok(auth_file);
    }

    // If neither file exists, return an empty auth file and write a blank one to
    // disk.
    let auth_file = AuthFile::default();
    auth_file.write_to_disk(auth_file_path)?;
    Ok(auth_file)
}

#[cfg(test)]
mod tests {
    use std::{fs::File, io::Write};

    use turborepo_api_client::Client;

    use super::*;
    use crate::mocks::MockApiClient;

    #[tokio::test]
    async fn test_read_or_create_auth_file_existing_auth_file() {
        let tempdir = tempfile::tempdir().unwrap();
        let tempdir_path = tempdir.path().join(TURBOREPO_AUTH_FILE_NAME);
        let auth_file_path = AbsoluteSystemPath::new(tempdir_path.to_str().unwrap())
            .expect("Failed to create auth file path");
        let config_file_path = AbsoluteSystemPath::new(tempdir_path.to_str().unwrap())
            .expect("Failed to create config file path");

        // Create auth file
        let mut mock_auth_file = AuthFile::new(auth_file_path.to_owned());
        mock_auth_file.insert("mock-api".to_owned(), "mock-token".to_owned());
        mock_auth_file.write_to_disk(auth_file_path).unwrap();

        let client = MockApiClient::new();

<<<<<<< HEAD
        let result = read_or_create_auth_file(auth_file_path, config_file_path, client.base_url());
=======
        let result = read_or_create_auth_file(auth_file_path, config_file_path, &client);
>>>>>>> 8b85c82d

        assert!(result.is_ok());
        let auth_file = result.unwrap();
        assert_eq!(auth_file.tokens().len(), 1);
    }

    #[tokio::test]
    async fn test_read_or_create_auth_file_no_file_exists() {
        let tempdir = tempfile::tempdir().unwrap();
        let tempdir_path = tempdir.path().join(TURBOREPO_AUTH_FILE_NAME);
        let auth_file_path = AbsoluteSystemPath::new(tempdir_path.to_str().unwrap())
            .expect("Failed to create auth file path");
        let config_file_path = AbsoluteSystemPath::new(tempdir_path.to_str().unwrap())
            .expect("Failed to create config file path");

        let client = MockApiClient::new();
<<<<<<< HEAD
        let result = read_or_create_auth_file(auth_file_path, config_file_path, client.base_url());
=======
        let result = read_or_create_auth_file(auth_file_path, config_file_path, &client);
>>>>>>> 8b85c82d

        assert!(result.is_ok());
        assert!(std::fs::try_exists(auth_file_path).unwrap_or(false));
        assert!(result.unwrap().tokens().is_empty());
    }

    #[tokio::test]
    async fn test_read_or_create_auth_file_existing_config_file() {
        let tempdir = tempfile::tempdir().unwrap();
        let tempdir_path = tempdir.path();
        let auth_file_path = tempdir_path.join(TURBOREPO_AUTH_FILE_NAME);
        let config_file_path = tempdir_path.join(TURBOREPO_LEGACY_AUTH_FILE_NAME);
        let full_auth_file_path = AbsoluteSystemPath::new(auth_file_path.to_str().unwrap())
            .expect("Failed to create auth file path");
        let full_config_file_path = AbsoluteSystemPath::new(config_file_path.to_str().unwrap())
            .expect("Failed to create config file path");

        // Create config file data
        let mock_config_file_data = serde_json::to_string(&ConfigToken {
            token: "mock-token".to_string(),
        })
        .unwrap();

        // Write config file data to system.
        let mut file = File::create(full_config_file_path).unwrap();
        file.write_all(mock_config_file_data.as_bytes()).unwrap();

        let client = MockApiClient::new();

        // Test: Get the result of reading the auth file
<<<<<<< HEAD
        let result = read_or_create_auth_file(
            full_auth_file_path,
            full_config_file_path,
            client.base_url(),
        );
=======
        let result = read_or_create_auth_file(full_auth_file_path, full_config_file_path, &client);
>>>>>>> 8b85c82d

        // Make sure no errors come back
        assert!(result.is_ok());
        // And then make sure the file was actually created on the fs
        assert!(std::fs::try_exists(full_auth_file_path).unwrap_or(false));

        // Then make sure the auth file contains the correct data
        let auth_file_check: AuthFile =
            serde_json::from_str(&full_auth_file_path.read_to_string().unwrap()).unwrap();

        let auth_file = result.unwrap();

        assert_eq!(auth_file_check, auth_file);
        assert_eq!(auth_file.tokens().len(), 1);
    }
}<|MERGE_RESOLUTION|>--- conflicted
+++ resolved
@@ -15,12 +15,8 @@
 mod sso_server;
 mod ui;
 
-<<<<<<< HEAD
-use turbopath::AbsoluteSystemPath;
-=======
 use turbopath::{AbsoluteSystemPath, AbsoluteSystemPathBuf};
 use turborepo_api_client::Client;
->>>>>>> 8b85c82d
 
 pub use self::{
     auth_file::*, config_token::ConfigToken, error::Error, login::*, login_server::*, logout::*,
@@ -159,17 +155,10 @@
         let config_token: ConfigToken = serde_json::from_str(&content)
             .map_err(|e| Error::FailedToDeserializeConfigToken { source: e })?;
 
-<<<<<<< HEAD
-        let auth_token = convert_to_auth_token(&config_token.token, api);
-
-        let mut auth_file = AuthFile::new();
-        auth_file.insert(api.to_owned(), auth_token.token);
-=======
         let auth_token = convert_to_auth_token(&config_token.token, client.base_url());
 
         let mut auth_file = AuthFile::new(auth_file_path.to_owned());
         auth_file.insert(client.base_url().to_owned(), auth_token.token);
->>>>>>> 8b85c82d
         auth_file.write_to_disk(auth_file_path)?;
         return Ok(auth_file);
     }
@@ -206,11 +195,7 @@
 
         let client = MockApiClient::new();
 
-<<<<<<< HEAD
         let result = read_or_create_auth_file(auth_file_path, config_file_path, client.base_url());
-=======
-        let result = read_or_create_auth_file(auth_file_path, config_file_path, &client);
->>>>>>> 8b85c82d
 
         assert!(result.is_ok());
         let auth_file = result.unwrap();
@@ -227,11 +212,7 @@
             .expect("Failed to create config file path");
 
         let client = MockApiClient::new();
-<<<<<<< HEAD
         let result = read_or_create_auth_file(auth_file_path, config_file_path, client.base_url());
-=======
-        let result = read_or_create_auth_file(auth_file_path, config_file_path, &client);
->>>>>>> 8b85c82d
 
         assert!(result.is_ok());
         assert!(std::fs::try_exists(auth_file_path).unwrap_or(false));
@@ -262,15 +243,11 @@
         let client = MockApiClient::new();
 
         // Test: Get the result of reading the auth file
-<<<<<<< HEAD
         let result = read_or_create_auth_file(
             full_auth_file_path,
             full_config_file_path,
             client.base_url(),
         );
-=======
-        let result = read_or_create_auth_file(full_auth_file_path, full_config_file_path, &client);
->>>>>>> 8b85c82d
 
         // Make sure no errors come back
         assert!(result.is_ok());
